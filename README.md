<!--$UNCOMMENT(ray-lightning)=-->

# Distributed PyTorch Lightning Training on Ray
This library adds new PyTorch Lightning plugins for distributed training using the Ray distributed computing framework.

These PyTorch Lightning Plugins on Ray enable quick and easy parallel training while still leveraging all the benefits of PyTorch Lightning and using your desired training protocol, either [PyTorch Distributed Data Parallel](https://pytorch.org/tutorials/intermediate/ddp_tutorial.html) or [Horovod](https://github.com/horovod/horovod). 

Once you add your strategy to the PyTorch Lightning Trainer, you can parallelize training to all the cores in your laptop, or across a massive multi-node, multi-GPU cluster with no additional code changes.

This library also comes with an integration with <!--$UNCOMMENT{ref}`Ray Tune <tune-main>`--><!--$REMOVE-->[Ray Tune](https://tune.io)<!--$END_REMOVE--> for distributed hyperparameter tuning experiments.

<!--$REMOVE-->
# Table of Contents
1. [Installation](#installation)
2. [PyTorch Lightning Compatibility](#pytorch-lightning-compatibility)
3. [PyTorch Distributed Data Parallel Strategy on Ray](#pytorch-distributed-data-parallel-strategy-on-ray)
4. [Multi-Node Distributed Training](#multinode-distributed-training)
5. [Multi-Node Training from your Laptop](#multinode-training-from-your-laptop)
5. [Horovod Strategy on Ray](#horovod-strategy-on-ray)
6. [Model Parallel Sharded Training on Ray](#model-parallel-sharded-training-on-ray)
7. [Hyperparameter Tuning with Ray Tune](#hyperparameter-tuning-with-ray-tune)
8. [FAQ](#faq)
<!--$END_REMOVE-->


## Installation
You can install Ray Lightning via `pip`:

`pip install ray_lightning`

Or to install master:

`pip install git+https://github.com/ray-project/ray_lightning#ray_lightning`

## PyTorch Lightning Compatibility
Here are the supported PyTorch Lightning versions:

| Ray Lightning | PyTorch Lightning |
|---|---|
| 0.1 | 1.4 |
| 0.2 | 1.5 |
| master | 1.5 |


## PyTorch Distributed Data Parallel Strategy on Ray
The `RayStrategy` provides Distributed Data Parallel training on a Ray cluster. PyTorch DDP is used as the distributed training protocol, and Ray is used to launch and manage the training worker processes.

Here is a simplified example:

```python
import pytorch_lightning as pl
from ray_lightning import RayStrategy

# Create your PyTorch Lightning model here.
ptl_model = MNISTClassifier(...)
strategy = RayStrategy(num_workers=4, num_cpus_per_worker=1, use_gpu=True)

# Don't set ``gpus`` in the ``Trainer``.
# The actual number of GPUs is determined by ``num_workers``.
trainer = pl.Trainer(..., strategy=strategy)
trainer.fit(ptl_model)
```

Because Ray is used to launch processes, instead of the same script being called multiple times, you CAN use this strategy even in cases when you cannot use the standard `DDPStrategy` such as 
- Jupyter Notebooks, Google Colab, Kaggle
- Calling `fit` or `test` multiple times in the same script

## Multi-node Distributed Training
Using the same examples above, you can run distributed training on a multi-node cluster with just a couple simple steps.

First, use Ray's <!--$UNCOMMENT{ref}`Cluster launcher <ref-cluster-quick-start>`--><!--$REMOVE-->[Cluster launcher](https://docs.ray.io/en/latest/cluster/quickstart.html)<!--$END_REMOVE--> to start a Ray cluster:

```bash
ray up my_cluster_config.yaml
```

Then, run your Ray script using one of the following options:

1. on the head node of the cluster (``python train_script.py``)
2. via ``ray job submit`` (<!--$UNCOMMENT{ref}`docs <jobs-overview>`--><!--$REMOVE-->[docs](https://docs.ray.io/en/latest/cluster/job-submission.html)<!--$END_REMOVE-->) from your laptop (``ray job submit -- python train.py``)

## Multi-node Training from your Laptop
Ray provides capabilities to run multi-node and GPU training all from your laptop through
<!--$UNCOMMENT{ref}`Ray Client <ray-client>`--><!--$REMOVE-->[Ray Client](https://docs.ray.io/en/master/cluster/ray-client.html)<!--$END_REMOVE-->

Ray's <!--$UNCOMMENT{ref}`Cluster launcher <ref-cluster-quick-start>`--><!--$REMOVE-->[Cluster launcher](https://docs.ray.io/en/latest/cluster/quickstart.html)<!--$END_REMOVE--> to setup the cluster.
Then, add this line to the beginning of your script to connect to the cluster:
```python
import ray
# replace with the appropriate host and port
ray.init("ray://<head_node_host>:10001")
```
Now you can run your training script on the laptop, but have it execute as if your laptop has all the resources of the cluster essentially providing you with an **infinite laptop**.

**Note:** When using with Ray Client, you must disable checkpointing and logging for your Trainer by setting `checkpoint_callback` and `logger` to `False`.

## Horovod Strategy on Ray
Or if you prefer to use Horovod as the distributed training protocol, use the `HorovodRayStrategy` instead.

```python
import pytorch_lightning as pl
from ray_lightning import HorovodRayStrategy

# Create your PyTorch Lightning model here.
ptl_model = MNISTClassifier(...)

# 2 workers, 1 CPU and 1 GPU each.
strategy = HorovodRayStrategy(num_workers=2, use_gpu=True)

# Don't set ``gpus`` in the ``Trainer``.
# The actual number of GPUs is determined by ``num_workers``.
trainer = pl.Trainer(..., strategy=strategy)
trainer.fit(ptl_model)
```

## Model Parallel Sharded Training on Ray
The `RayShardedStrategy` integrates with [FairScale](https://github.com/facebookresearch/fairscale) to provide sharded DDP training on a Ray cluster.
With sharded training, leverage the scalability of data parallel training while drastically reducing memory usage when training large models.

```python
import pytorch_lightning as pl
from ray_lightning import RayShardedStrategy

# Create your PyTorch Lightning model here.
ptl_model = MNISTClassifier(...)
strategy = RayShardedStrategy(num_workers=4, num_cpus_per_worker=1, use_gpu=True)

# Don't set ``gpus`` in the ``Trainer``.
# The actual number of GPUs is determined by ``num_workers``.
trainer = pl.Trainer(..., strategy=strategy)
trainer.fit(ptl_model)
```
See the [Pytorch Lightning docs](https://pytorch-lightning.readthedocs.io/en/stable/advanced/model_parallel.html#sharded-training) for more information on sharded training.

## Hyperparameter Tuning with Ray Tune
`ray_lightning` also integrates with Ray Tune to provide distributed hyperparameter tuning for your distributed model training. You can run multiple PyTorch Lightning training runs in parallel, each with a different hyperparameter configuration, and each training run parallelized by itself. All you have to do is move your training code to a function, pass the function to tune.run, and make sure to add the appropriate callback (Either `TuneReportCallback` or `TuneReportCheckpointCallback`) to your PyTorch Lightning Trainer.

Example using `ray_lightning` with Tune:

```python
from ray import tune

<<<<<<< HEAD
from ray_lightning import RayStrategy
=======
from ray_lightning import RayPlugin
from ray_lightning.examples.ray_ddp_example import MNISTClassifier
>>>>>>> d5f325a9
from ray_lightning.tune import TuneReportCallback, get_tune_resources

import pytorch_lightning as pl


def train_mnist(config):
    
    # Create your PTL model.
    model = MNISTClassifier(config)

    # Create the Tune Reporting Callback
    metrics = {"loss": "ptl/val_loss", "acc": "ptl/val_accuracy"}
    callbacks = [TuneReportCallback(metrics, on="validation_end")]
    
    trainer = pl.Trainer(
        max_epochs=4,
        callbacks=callbacks,
        strategy=RayStrategy(num_workers=4, use_gpu=False))
    trainer.fit(model)
    
config = {
    "layer_1": tune.choice([32, 64, 128]),
    "layer_2": tune.choice([64, 128, 256]),
    "lr": tune.loguniform(1e-4, 1e-1),
    "batch_size": tune.choice([32, 64, 128]),
}

# Make sure to pass in ``resources_per_trial`` using the ``get_tune_resources`` utility.
analysis = tune.run(
        train_mnist,
        metric="loss",
        mode="min",
        config=config,
        num_samples=2,
        resources_per_trial=get_tune_resources(num_workers=4),
        name="tune_mnist")
        
print("Best hyperparameters found were: ", analysis.best_config)
```
**Note:** Ray Tune requires 1 additional CPU per trial to use for the Trainable driver. So the actual number of resources each trial requires is `num_workers * num_cpus_per_worker + 1`.

## FAQ
<<<<<<< HEAD
> RaySGD already has a [Pytorch Lightning integration](https://docs.ray.io/en/master/raysgd/raysgd_ptl.html). What's the difference between this integration and that?

The key difference is which Trainer you'll be interacting with. In this library, you will still be using Pytorch Lightning's `Trainer`. You'll be able to leverage all the features of Pytorch Lightning, and Ray is used just as a backend to handle distributed training.

With RaySGD's integration, you'll be converting your `LightningModule` to be RaySGD compatible, and will be interacting with RaySGD's `TorchTrainer`. RaySGD's `TorchTrainer` is not as feature rich nor as easy to use as Pytorch Lightning's `Trainer` (no built in support for logging, early stopping, etc.). However, it does have built in support for fault-tolerant and elastic training. If these are hard requirements for you, then RaySGD's integration with PTL might be a better option.

> I see that `RayStrategy` is based off of Pytorch Lightning's `DDPSpawnStrategy`. However, doesn't the PTL team discourage the use of spawn?
=======
> I see that `RayPlugin` is based off of Pytorch Lightning's `DDPSpawnPlugin`. However, doesn't the PTL team discourage the use of spawn?
>>>>>>> d5f325a9

As discussed [here](https://github.com/pytorch/pytorch/issues/51688#issuecomment-773539003), using a spawn approach instead of launch is not all that detrimental. The original factors for discouraging spawn were:
1. not being able to use 'spawn' in a Jupyter or Colab notebook, and 
2. not being able to use multiple workers for data loading. 

<<<<<<< HEAD
Neither of these should be an issue with the `RayStrategy` due to Ray's serialization mechanisms. The only thing to keep in mind is that when using this strategy, your model does have to be serializable/pickleable.
=======
Neither of these should be an issue with the `RayPlugin` due to Ray's serialization mechanisms. The only thing to keep in mind is that when using this plugin, your model does have to be serializable/pickleable.

<!--$UNCOMMENT## API Reference

```{eval-rst}
.. autoclass:: ray_lightning.RayPlugin
```

```{eval-rst}
.. autoclass:: ray_lightning.HorovodRayPlugin
```

```{eval-rst}
.. autoclass:: ray_lightning.RayShardedPlugin
```


### Tune Integration
```{eval-rst}
.. autoclass:: ray_lightning.tune.TuneReportCallback
```

```{eval-rst}
.. autoclass:: ray_lightning.tune.TuneReportCheckpointCallback
```

```{eval-rst}
.. autofunction:: ray_lightning.tune.get_tune_resources
```-->
>>>>>>> d5f325a9
<|MERGE_RESOLUTION|>--- conflicted
+++ resolved
@@ -140,12 +140,8 @@
 ```python
 from ray import tune
 
-<<<<<<< HEAD
 from ray_lightning import RayStrategy
-=======
-from ray_lightning import RayPlugin
 from ray_lightning.examples.ray_ddp_example import MNISTClassifier
->>>>>>> d5f325a9
 from ray_lightning.tune import TuneReportCallback, get_tune_resources
 
 import pytorch_lightning as pl
@@ -188,39 +184,26 @@
 **Note:** Ray Tune requires 1 additional CPU per trial to use for the Trainable driver. So the actual number of resources each trial requires is `num_workers * num_cpus_per_worker + 1`.
 
 ## FAQ
-<<<<<<< HEAD
-> RaySGD already has a [Pytorch Lightning integration](https://docs.ray.io/en/master/raysgd/raysgd_ptl.html). What's the difference between this integration and that?
-
-The key difference is which Trainer you'll be interacting with. In this library, you will still be using Pytorch Lightning's `Trainer`. You'll be able to leverage all the features of Pytorch Lightning, and Ray is used just as a backend to handle distributed training.
-
-With RaySGD's integration, you'll be converting your `LightningModule` to be RaySGD compatible, and will be interacting with RaySGD's `TorchTrainer`. RaySGD's `TorchTrainer` is not as feature rich nor as easy to use as Pytorch Lightning's `Trainer` (no built in support for logging, early stopping, etc.). However, it does have built in support for fault-tolerant and elastic training. If these are hard requirements for you, then RaySGD's integration with PTL might be a better option.
-
-> I see that `RayStrategy` is based off of Pytorch Lightning's `DDPSpawnStrategy`. However, doesn't the PTL team discourage the use of spawn?
-=======
-> I see that `RayPlugin` is based off of Pytorch Lightning's `DDPSpawnPlugin`. However, doesn't the PTL team discourage the use of spawn?
->>>>>>> d5f325a9
+> I see that `RayStrategy is based off of Pytorch Lightning's `DDPSpawnStrategy`. However, doesn't the PTL team discourage the use of spawn?
 
 As discussed [here](https://github.com/pytorch/pytorch/issues/51688#issuecomment-773539003), using a spawn approach instead of launch is not all that detrimental. The original factors for discouraging spawn were:
 1. not being able to use 'spawn' in a Jupyter or Colab notebook, and 
 2. not being able to use multiple workers for data loading. 
 
-<<<<<<< HEAD
-Neither of these should be an issue with the `RayStrategy` due to Ray's serialization mechanisms. The only thing to keep in mind is that when using this strategy, your model does have to be serializable/pickleable.
-=======
-Neither of these should be an issue with the `RayPlugin` due to Ray's serialization mechanisms. The only thing to keep in mind is that when using this plugin, your model does have to be serializable/pickleable.
+Neither of these should be an issue with the `RayStrategy` due to Ray's serialization mechanisms. The only thing to keep in mind is that when using this plugin, your model does have to be serializable/pickleable.
 
 <!--$UNCOMMENT## API Reference
 
 ```{eval-rst}
-.. autoclass:: ray_lightning.RayPlugin
-```
-
-```{eval-rst}
-.. autoclass:: ray_lightning.HorovodRayPlugin
-```
-
-```{eval-rst}
-.. autoclass:: ray_lightning.RayShardedPlugin
+.. autoclass:: ray_lightning.RayStrategy
+```
+
+```{eval-rst}
+.. autoclass:: ray_lightning.HorovodRayStrategy
+```
+
+```{eval-rst}
+.. autoclass:: ray_lightning.RayShardedStrategy
 ```
 
 
@@ -235,5 +218,4 @@
 
 ```{eval-rst}
 .. autofunction:: ray_lightning.tune.get_tune_resources
-```-->
->>>>>>> d5f325a9
+```-->