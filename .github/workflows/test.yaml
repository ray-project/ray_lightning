name: pytest on push

on: [push, pull_request]

jobs:
  test_lint:
    runs-on: ubuntu-latest
    timeout-minutes: 3
    steps:
    - uses: actions/checkout@v2
    - name: Set up Python 3.7
      uses: actions/setup-python@v2
      with:
        python-version: 3.7
    - name: Install dependencies
      run: |
        python -m pip install --upgrade pip
        python -m pip install codecov
        python -m pip install -U yapf==0.23.0 flake8==3.9.1 flake8-comprehensions flake8-quotes
    - name: Run format script
      run: |
        ./format.sh --all

  test_linux_ray_master_1:
    runs-on: ubuntu-latest
<<<<<<< HEAD
    timeout-minutes: 30
=======
    timeout-minutes: 40
>>>>>>> 41e34912
    steps:
      - uses: actions/checkout@v2
      - name: Set up Python 3.7
        uses: actions/setup-python@v2
        with:
          python-version: 3.7
      - name: Install dependencies
        run: |
          python -m pip install --upgrade pip
          python -m pip install --upgrade setuptools
          python -m pip install codecov
          python -m pip install -U https://s3-us-west-2.amazonaws.com/ray-wheels/latest/ray-2.0.0.dev0-cp37-cp37m-manylinux2014_x86_64.whl
          if [ -f requirements-test.txt ]; then python -m pip install -r requirements-test.txt; fi
          HOROVOD_WITH_GLOO=1 HOROVOD_WITHOUT_MPI=1 HOROVOD_WITHOUT_MXNET=1 pip install git+https://github.com/horovod/horovod.git
      - name: Install package
        run: |
          python -m pip install -e .
      - name: Test with Pytest
        run: |
          pushd ray_lightning/tests
          python -m pytest -v --durations=0 -x test_ddp.py
          python -m pytest -v --durations=0 -x test_ddp_sharded.py

  test_linux_ray_master_2:
    runs-on: ubuntu-latest
    timeout-minutes: 40
    steps:
      - uses: actions/checkout@v2
      - name: Set up Python 3.7
        uses: actions/setup-python@v2
        with:
          python-version: 3.7
      - name: Install dependencies
        run: |
          python -m pip install --upgrade pip
          python -m pip install --upgrade setuptools
          python -m pip install codecov
          python -m pip install -U https://s3-us-west-2.amazonaws.com/ray-wheels/latest/ray-2.0.0.dev0-cp37-cp37m-manylinux2014_x86_64.whl
          if [ -f requirements-test.txt ]; then python -m pip install -r requirements-test.txt; fi
          HOROVOD_WITH_GLOO=1 HOROVOD_WITHOUT_MPI=1 HOROVOD_WITHOUT_MXNET=1 pip install git+https://github.com/horovod/horovod.git
      - name: Install package
        run: |
          python -m pip install -e .
      - name: Test with Pytest
        run: |
          pushd ray_lightning/tests
          python -m pytest -v --durations=0 -x test_horovod.py
          python -m pytest -v --durations=0 -x test_tune.py

  test_linux_ray_master_examples:
    runs-on: ubuntu-latest
    timeout-minutes: 40
    steps:
      - uses: actions/checkout@v2
      - name: Set up Python 3.7
        uses: actions/setup-python@v2
        with:
          python-version: 3.7
      - name: Install dependencies
        run: |
          python -m pip install --upgrade pip
          python -m pip install --upgrade setuptools
          python -m pip install codecov
          python -m pip install -U https://s3-us-west-2.amazonaws.com/ray-wheels/latest/ray-2.0.0.dev0-cp37-cp37m-manylinux2014_x86_64.whl
          if [ -f requirements-test.txt ]; then python -m pip install -r requirements-test.txt; fi
          HOROVOD_WITH_GLOO=1 HOROVOD_WITHOUT_MPI=1 HOROVOD_WITHOUT_MXNET=1 pip install git+https://github.com/horovod/horovod.git
      - name: Install package
        run: |
          python -m pip install -e .
      - name: Run Examples
        run: |
          pushd ray_lightning/examples
          echo "running ray_ddp_example.py" && python ray_ddp_example.py --smoke-test
          echo "running ray_ddp_example.py with Tune" && python ray_ddp_example.py --smoke-test --tune
          echo "running ray_ddp_tune.py" && python ray_ddp_tune.py --smoke-test
          echo "running ray_horovod_example.py" && python ray_horovod_example.py --smoke-test
          echo "running ray_horovod_example.py with Tune" && python ray_horovod_example.py --smoke-test --tune
          popd
          pushd ray_lightning/tests
          echo "running examples with Ray Client 1" && python -m pytest -v --durations=0 -x test_client.py
          echo "running examples with Ray Client 2" && python -m pytest -v --durations=0 -x test_client_2.py
          echo "running examples with Ray Client 3" && python -m pytest -v --durations=0 -x test_client_3.py


  test_linux_ray_release_1:
    runs-on: ubuntu-latest
<<<<<<< HEAD
    timeout-minutes: 30
=======
    timeout-minutes: 40
>>>>>>> 41e34912
    steps:
      - uses: actions/checkout@v2
      - name: Set up Python 3.7
        uses: actions/setup-python@v2
        with:
          python-version: 3.7
      - name: Install dependencies
        run: |
          python -m pip install --upgrade pip
          python -m pip install --upgrade setuptools
          python -m pip install codecov
          python -m pip install -U ray
          if [ -f requirements-test.txt ]; then python -m pip install -r requirements-test.txt; fi
          HOROVOD_WITH_GLOO=1 HOROVOD_WITHOUT_MPI=1 HOROVOD_WITHOUT_MXNET=1 pip install -U git+https://github.com/horovod/horovod.git
      - name: Install package
        run: |
          python -m pip install -e .
      - name: Test with Pytest
        run: |
          pushd ray_lightning/tests
          python -m pytest -v --durations=0 -x test_ddp.py
          python -m pytest -v --durations=0 -x test_ddp_sharded.py

  test_linux_ray_release_2:
    runs-on: ubuntu-latest
    timeout-minutes: 40
    steps:
      - uses: actions/checkout@v2
      - name: Set up Python 3.7
        uses: actions/setup-python@v2
        with:
          python-version: 3.7
      - name: Install dependencies
        run: |
          python -m pip install --upgrade pip
          python -m pip install --upgrade setuptools
          python -m pip install codecov
          python -m pip install -U ray
          if [ -f requirements-test.txt ]; then python -m pip install -r requirements-test.txt; fi
          HOROVOD_WITH_GLOO=1 HOROVOD_WITHOUT_MPI=1 HOROVOD_WITHOUT_MXNET=1 pip install -U git+https://github.com/horovod/horovod.git
      - name: Install package
        run: |
          python -m pip install -e .
      - name: Test with Pytest
        run: |
          pushd ray_lightning/tests
          python -m pytest -v --durations=0 -x test_horovod.py
          python -m pytest -v --durations=0 -x test_tune.py


  test_linux_ray_release_examples:
    runs-on: ubuntu-latest
    timeout-minutes: 40
    steps:
      - uses: actions/checkout@v2
      - name: Set up Python 3.7
        uses: actions/setup-python@v2
        with:
          python-version: 3.7
      - name: Install dependencies
        run: |
          python -m pip install --upgrade pip
          python -m pip install --upgrade setuptools
          python -m pip install codecov
          python -m pip install -U ray
          if [ -f requirements-test.txt ]; then python -m pip install -r requirements-test.txt; fi
          HOROVOD_WITH_GLOO=1 HOROVOD_WITHOUT_MPI=1 HOROVOD_WITHOUT_MXNET=1 pip install -U git+https://github.com/horovod/horovod.git
      - name: Install package
        run: |
          python -m pip install -e .
      - name: Run Examples
        run: |
          pushd ray_lightning/examples
          echo "running ray_ddp_example.py" && python ray_ddp_example.py --smoke-test
          echo "running ray_ddp_example.py with Tune" && python ray_ddp_example.py --smoke-test --tune
          echo "running ray_ddp_tune.py" && python ray_ddp_tune.py --smoke-test
          echo "running ray_horovod_example.py" && python ray_horovod_example.py --smoke-test
          echo "running ray_horovod_example.py with Tune" && python ray_horovod_example.py --smoke-test --tune
          popd
          pushd ray_lightning/tests
          echo "running examples with Ray Client 1" && python -m pytest -v --durations=0 -x test_client.py
          echo "running examples with Ray Client 2" && python -m pytest -v --durations=0 -x test_client_2.py
          echo "running examples with Ray Client 3" && python -m pytest -v --durations=0 -x test_client_3.py<|MERGE_RESOLUTION|>--- conflicted
+++ resolved
@@ -23,11 +23,7 @@
 
   test_linux_ray_master_1:
     runs-on: ubuntu-latest
-<<<<<<< HEAD
-    timeout-minutes: 30
-=======
     timeout-minutes: 40
->>>>>>> 41e34912
     steps:
       - uses: actions/checkout@v2
       - name: Set up Python 3.7
@@ -114,11 +110,7 @@
 
   test_linux_ray_release_1:
     runs-on: ubuntu-latest
-<<<<<<< HEAD
-    timeout-minutes: 30
-=======
     timeout-minutes: 40
->>>>>>> 41e34912
     steps:
       - uses: actions/checkout@v2
       - name: Set up Python 3.7
