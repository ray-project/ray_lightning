import pytest
from ray.util.client.ray_client_helpers import ray_start_client_server
import ray._private.gcs_utils as gcs_utils
from torch.utils.data import DistributedSampler

from pl_bolts.datamodules import MNISTDataModule
import pytorch_lightning as pl
from pytorch_lightning import Callback
from pytorch_lightning.callbacks import EarlyStopping

import ray

from ray_lightning import RayPlugin
from ray_lightning.tests.utils import get_trainer, train_test, \
    load_test, predict_test, BoringModel, LightningMNISTClassifier


@pytest.fixture
def ray_start_2_cpus():
    address_info = ray.init(num_cpus=2)
    yield address_info
    ray.shutdown()


@pytest.fixture
def start_ray_client_server_2_cpus():
    ray.init(num_cpus=2)
    with ray_start_client_server() as client:
        yield client


@pytest.fixture
def seed():
    pl.seed_everything(0)


@pytest.mark.parametrize("num_workers", [1, 2])
def test_actor_creation(tmpdir, ray_start_2_cpus, num_workers):
    """Tests whether the appropriate number of training actors are created."""
    model = BoringModel()

    def check_num_actor():
        assert len(ray.state.actors()) == num_workers

    model.on_epoch_end = check_num_actor
    plugin = RayPlugin(num_workers=num_workers)
    trainer = get_trainer(tmpdir, plugins=[plugin])
    trainer.fit(model)
<<<<<<< HEAD
    assert all(actor["State"] == ray._private.gcs_utils.ActorTableData.DEAD
=======
    assert all(actor["State"] == gcs_utils.ActorTableData.DEAD
>>>>>>> fd747138
               for actor in list(ray.state.actors().values()))


def test_distributed_sampler(tmpdir, ray_start_2_cpus):
    """Tests if distributed sampler is properly set."""
    model = BoringModel()
    train_dataloader = model.train_dataloader()
    initial_sampler = train_dataloader.sampler
    assert not isinstance(initial_sampler, DistributedSampler)

    class DistributedSamplerCallback(Callback):
        def on_train_start(self, trainer, pl_module):
            train_sampler = trainer.train_dataloader.sampler
            assert isinstance(train_sampler, DistributedSampler)
            assert train_sampler.shuffle
            assert train_sampler.num_replicas == 2
            assert train_sampler.rank == trainer.global_rank

        def on_validation_start(self, trainer, pl_module):
            train_sampler = trainer.val_dataloaders[0].sampler
            assert isinstance(train_sampler, DistributedSampler)
            assert not train_sampler.shuffle
            assert train_sampler.num_replicas == 2
            assert train_sampler.rank == trainer.global_rank

        def on_test_start(self, trainer, pl_module):
            train_sampler = trainer.test_dataloaders[0].sampler
            assert isinstance(train_sampler, DistributedSampler)
            assert not train_sampler.shuffle
            assert train_sampler.num_replicas == 2
            assert train_sampler.rank == trainer.global_rank

    plugin = RayPlugin(num_workers=2)
    trainer = get_trainer(
        tmpdir, plugins=[plugin], callbacks=[DistributedSamplerCallback()])
    trainer.fit(model)


@pytest.mark.parametrize("num_workers", [1, 2])
def test_train(tmpdir, ray_start_2_cpus, num_workers):
    """Tests if training modifies model weights."""
    model = BoringModel()
    plugin = RayPlugin(num_workers=num_workers)
    trainer = get_trainer(tmpdir, plugins=[plugin])
    train_test(trainer, model)


@pytest.mark.parametrize("num_workers", [1, 2])
def test_train_client(tmpdir, start_ray_client_server_2_cpus, num_workers):
    assert ray.util.client.ray.is_connected()
    model = BoringModel()
    plugin = RayPlugin(num_workers=num_workers)
    trainer = get_trainer(tmpdir, plugins=[plugin])
    train_test(trainer, model)


@pytest.mark.parametrize("num_workers", [1, 2])
def test_load(tmpdir, ray_start_2_cpus, num_workers):
    """Tests if model checkpoint can be loaded."""
    model = BoringModel()
    plugin = RayPlugin(num_workers=num_workers, use_gpu=False)
    trainer = get_trainer(tmpdir, plugins=[plugin])
    load_test(trainer, model)


@pytest.mark.parametrize("num_workers", [1, 2])
def test_predict(tmpdir, ray_start_2_cpus, seed, num_workers):
    """Tests if trained model has high accuracy on test set."""
    config = {
        "layer_1": 32,
        "layer_2": 32,
        "lr": 1e-2,
        "batch_size": 32,
    }

    model = LightningMNISTClassifier(config, tmpdir)
    dm = MNISTDataModule(
        data_dir=tmpdir, num_workers=1, batch_size=config["batch_size"])
    plugin = RayPlugin(num_workers=num_workers, use_gpu=False)
    trainer = get_trainer(
        tmpdir, limit_train_batches=20, max_epochs=1, plugins=[plugin])
    predict_test(trainer, model, dm)


@pytest.mark.parametrize("num_workers", [1, 2])
def test_predict_client(tmpdir, start_ray_client_server_2_cpus, seed,
                        num_workers):
    assert ray.util.client.ray.is_connected()
    config = {
        "layer_1": 32,
        "layer_2": 32,
        "lr": 1e-2,
        "batch_size": 32,
    }

    model = LightningMNISTClassifier(config, tmpdir)
    dm = MNISTDataModule(
        data_dir=tmpdir, num_workers=1, batch_size=config["batch_size"])
    plugin = RayPlugin(num_workers=num_workers, use_gpu=False)
    trainer = get_trainer(
        tmpdir, limit_train_batches=20, max_epochs=1, plugins=[plugin])
    predict_test(trainer, model, dm)


def test_early_stop(tmpdir, ray_start_2_cpus):
    """Tests if early stopping callback works correctly."""
    model = BoringModel()
    plugin = RayPlugin(num_workers=1, use_gpu=False)
    patience = 2
    early_stop = EarlyStopping(
        monitor="val_loss", patience=patience, verbose=True)
    trainer = get_trainer(
        tmpdir,
        max_epochs=500,
        plugins=[plugin],
        callbacks=[early_stop],
        num_sanity_val_steps=0,
        limit_train_batches=1.0,
        limit_val_batches=1.0,
        progress_bar_refresh_rate=1)
    trainer.fit(model)
    trained_model = BoringModel.load_from_checkpoint(
        trainer.checkpoint_callback.best_model_path)
    assert trained_model.val_epoch == patience + 1, trained_model.val_epoch


def test_unused_parameters(tmpdir, ray_start_2_cpus):
    """Tests if find_unused_parameters is properly passed to model."""
    model = BoringModel()
    plugin = RayPlugin(
        num_workers=2, use_gpu=False, find_unused_parameters=False)

    class UnusedParameterCallback(Callback):
        def on_train_start(self, trainer, pl_module):
            assert trainer.model.find_unused_parameters is False

    trainer = get_trainer(
        tmpdir, plugins=[plugin], callbacks=[UnusedParameterCallback()])
    trainer.fit(model)<|MERGE_RESOLUTION|>--- conflicted
+++ resolved
@@ -46,11 +46,7 @@
     plugin = RayPlugin(num_workers=num_workers)
     trainer = get_trainer(tmpdir, plugins=[plugin])
     trainer.fit(model)
-<<<<<<< HEAD
-    assert all(actor["State"] == ray._private.gcs_utils.ActorTableData.DEAD
-=======
     assert all(actor["State"] == gcs_utils.ActorTableData.DEAD
->>>>>>> fd747138
                for actor in list(ray.state.actors().values()))
 
 
