import os
import pytest

import ray
import torch
from ray import tune

from ray_lightning import RayPlugin, HorovodRayPlugin
from ray_lightning.tests.utils import BoringModel, get_trainer
from ray_lightning.tune import TuneReportCallback, TuneReportCheckpointCallback


@pytest.fixture
def ray_start_4_cpus():
    address_info = ray.init(num_cpus=4)
    yield address_info
    ray.shutdown()


def train_func(dir, plugin, use_gpu=False, callbacks=None):
    def _inner_train(config):
        model = BoringModel()
        trainer = get_trainer(
            dir,
            use_gpu=use_gpu,
            callbacks=callbacks,
            plugins=[plugin],
            checkpoint_callback=False,
            **config)
        trainer.fit(model)

    return _inner_train


def tune_test(dir, plugin):
    callbacks = [TuneReportCallback(on="validation_end")]
    analysis = tune.run(
        train_func(dir, plugin, callbacks=callbacks),
        config={"max_epochs": tune.choice([1, 2, 3])},
        resources_per_trial={
            "cpu": 0,
            "extra_cpu": 2
        },
        num_samples=2)
    assert all(analysis.results_df["training_iteration"] ==
               analysis.results_df["config.max_epochs"])


def test_tune_iteration_ddp(tmpdir, ray_start_4_cpus):
    """Tests if each RayPlugin runs the correct number of iterations."""
    plugin = RayPlugin(num_workers=2, use_gpu=False)
    tune_test(tmpdir, plugin)


def test_tune_iteration_horovod(tmpdir, ray_start_4_cpus):
    """Tests if each HorovodRay trial runs the correct number of iterations."""
    plugin = HorovodRayPlugin(num_workers=2, use_gpu=False)
    tune_test(tmpdir, plugin)


def checkpoint_test(dir, plugin):
    callbacks = [TuneReportCheckpointCallback(on="validation_end")]
    analysis = tune.run(
        train_func(dir, plugin, callbacks=callbacks),
        config={"max_epochs": 2},
        resources_per_trial={
            "cpu": 0,
            "extra_cpu": 2
        },
        num_samples=1,
        local_dir=dir,
        log_to_file=True,
        metric="val_loss",
        mode="min")
    assert os.path.exists(analysis.best_checkpoint)


def test_checkpoint_ddp(tmpdir, ray_start_4_cpus):
    """Tests if Tune checkpointing works with RayAccelerator."""
    plugin = RayPlugin(num_workers=2, use_gpu=False)
    checkpoint_test(tmpdir, plugin)


def test_checkpoint_horovod(tmpdir, ray_start_4_cpus):
    """Tests if Tune checkpointing works with HorovodRayAccelerator."""
<<<<<<< HEAD
    plugin = HorovodRayPlugin(num_workers=2, use_gpu=False)
=======
    plugin = HorovodRayPlugin(num_hosts=1, num_slots=2, use_gpu=False)
    checkpoint_test(tmpdir, plugin)


@pytest.mark.skipif(
    torch.cuda.device_count() < 2, reason="test requires multi-GPU machine")
def test_checkpoint_ddp_gpu(tmpdir, ray_start_4_cpus):
    """Tests if Tune checkpointing works with RayAccelerator."""
    plugin = RayPlugin(num_workers=2, use_gpu=False)
    checkpoint_test(tmpdir, plugin)


@pytest.mark.skipif(
    torch.cuda.device_count() < 2, reason="test requires multi-GPU machine")
def test_checkpoint_horovod_gpu(tmpdir, ray_start_4_cpus):
    """Tests if Tune checkpointing works with HorovodRayAccelerator."""
    plugin = HorovodRayPlugin(num_hosts=1, num_slots=2, use_gpu=False)
>>>>>>> b00bea74
    checkpoint_test(tmpdir, plugin)<|MERGE_RESOLUTION|>--- conflicted
+++ resolved
@@ -83,10 +83,7 @@
 
 def test_checkpoint_horovod(tmpdir, ray_start_4_cpus):
     """Tests if Tune checkpointing works with HorovodRayAccelerator."""
-<<<<<<< HEAD
     plugin = HorovodRayPlugin(num_workers=2, use_gpu=False)
-=======
-    plugin = HorovodRayPlugin(num_hosts=1, num_slots=2, use_gpu=False)
     checkpoint_test(tmpdir, plugin)
 
 
@@ -103,5 +100,4 @@
 def test_checkpoint_horovod_gpu(tmpdir, ray_start_4_cpus):
     """Tests if Tune checkpointing works with HorovodRayAccelerator."""
     plugin = HorovodRayPlugin(num_hosts=1, num_slots=2, use_gpu=False)
->>>>>>> b00bea74
     checkpoint_test(tmpdir, plugin)