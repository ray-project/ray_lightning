import torch
import pytorch_lightning as pl
from pytorch_lightning.accelerators import CPUAccelerator
from pytorch_lightning.plugins import HorovodPlugin
from pytorch_lightning.utilities import rank_zero_only

import ray
from ray import ObjectRef
from ray.util import PublicAPI
from ray.util.queue import Queue

from ray_lightning.session import init_session
from ray_lightning.util import process_results, Unavailable, to_state_stream, \
    load_state_stream, DelayedGPUAcceleratorMixin
from ray_lightning.tune import TUNE_INSTALLED, is_session_enabled

try:
    import horovod.torch as hvd
    from horovod.ray import RayExecutor
except (ModuleNotFoundError, ImportError):
    HOROVOD_AVAILABLE = False
    RayExecutor = Unavailable
    hvd = Unavailable
else:
    HOROVOD_AVAILABLE = True


def get_executable_cls():
    # Only used for testing purposes, currently.
    # We need to override this in tests to ensure test path is set correctly.
    return None


@PublicAPI(stability="beta")
class HorovodRayPlugin(HorovodPlugin, DelayedGPUAcceleratorMixin):
    """Pytorch Lightning Plugin for Horovod training on a Ray cluster.

    This plugin is used to manage distributed training on a Ray cluster
    via the Horovod training framework. Internally, the specified number of
    Ray actors are launched in the cluster and are configured as part of the
    Horovod ring. The Pytorch Lightning trainer is instantiated on the
    driver and sent to each of these training workers where training is
    executed. The distributed training protocol is handled by Horovod.

    Each training worker is configured to reserve 1 CPU and if 1 GPU if
    ``use_gpu`` is set to ``True``.

    If using this plugin, you should run your code like a normal Python
    script: ``python train.py``, and not with ``horovodrun``.

    Args:
        num_workers (int): Number of training workers to use.
        num_cpus_per_worker (int): Number of CPUs per worker.
        use_gpu (bool): Whether to use GPU for allocation. For GPU to be
            used, you must also set the ``gpus`` arg in your Pytorch Lightning
            Trainer to a value > 0.

    Example:

        .. code-block:: python

            import pytorch_lightning as ptl
            from ray_lightning import HorovodRayPlugin

            ptl_model = MNISTClassifier(...)
            plugin = HorovodRayPlugin(num_workers=2, use_gpu=True)

            # Don't set ``gpus`` in ``Trainer``.
            # The actual number of GPUs is determined by ``num_workers``.
            trainer = pl.Trainer(..., plugins=[plugin])
            trainer.fit(ptl_model)

    """

    def __init__(self,
                 num_workers: int,
                 num_cpus_per_worker: int = 1,
                 use_gpu: bool = False):

        if not HOROVOD_AVAILABLE:
            raise RuntimeError("Please intall Horovod to use this plugin.")
        if not ray.is_initialized():
            ray.init()
        super().__init__()
        self.nickname = "horovod_ray"
        self.num_workers = num_workers
        self.cpus_per_worker = num_cpus_per_worker
        self.use_gpu = use_gpu
        self.executor = None

    def __getstate__(self):
        d = self.__dict__.copy()
        del d["executor"]
        return d

    def __setstate__(self, d):
        d["executor"] = None
        self.__dict__.update(d)

    @property
    def global_rank(self) -> int:
        if not hvd.is_initialized():
            return 0
        return hvd.rank()

    @property
    def local_rank(self) -> int:
        if not hvd.is_initialized():
            return 0
        return hvd.local_rank()

    @property
    def world_size(self) -> int:
        if not hvd.is_initialized():
            return self.num_workers
        return hvd.size()

    def setup(self):
        """Creates the RayExecutor object."""
        settings = RayExecutor.create_settings(timeout_s=30)
        self.executor = RayExecutor(
            settings,
            num_workers=self.num_workers,
            cpus_per_worker=self.cpus_per_worker,
            use_gpu=self.use_gpu)
        self.executor.start(executable_cls=get_executable_cls())

    def setup_environment(self) -> None:
<<<<<<< HEAD
        super(DelayedGPUAcceleratorMixin, self).setup_environment()
=======
        # Swap out the accelerator if necessary.
        # This is needed to support CPU head with GPU workers or Ray Client.
        current_accelerator = self.lightning_module.trainer.accelerator
        if self.use_gpu and isinstance(current_accelerator, CPUAccelerator):
            from weakref import proxy
            from ray_lightning.util import DelayedGPUAccelerator
            precision_plugin = current_accelerator.precision_plugin
            new_accelerator = DelayedGPUAccelerator(
                precision_plugin=precision_plugin, training_type_plugin=self)
            self.lightning_module.trainer._accelerator_connector \
                ._training_type_plugin = \
                proxy(new_accelerator.training_type_plugin)
            self.lightning_module.trainer._accelerator_connector \
                ._precision_plugin = proxy(new_accelerator.precision_plugin)
            self.lightning_module.trainer._accelerator_connector.accelerator \
                = new_accelerator
>>>>>>> 4692249d

    def pre_dispatch(self):
        """All pre-dispatch logic should be done in train_remote instead."""
        pass

    def start_training(self, trainer):
        """Main training loop.

        Trigger remote training via ``train_remote`` on each
        worker. If using with Ray Tune, create a communication queue to
        retrieve intermediate results, and process those results. Finally
        retrieve the training results from the rank 0 worker and return."""
        model = self._model
        model_ref = ray.put(model)
        # Don't pickle the model when training remotely.
        self._model = None

        queue = None
        if TUNE_INSTALLED and is_session_enabled():
            # Create communication queue and send to all the workers.
            queue = Queue(actor_options={"num_cpus": 0})

        result_futures = self.executor.run_remote(
            self.train_remote, args=[model_ref, queue])

        results = process_results(result_futures, queue)

        results, state_stream, best_path = results[0]
        state_dict = load_state_stream(state_stream, to_gpu=self.use_gpu)
        self._results = results
        self._model = model
        self._model.load_state_dict(state_dict)
        self._model.trainer.accelerator.training_type_plugin = self
        if self.lightning_module.trainer.checkpoint_callback:
            self.lightning_module.trainer.checkpoint_callback \
                .best_model_path = best_path

        if queue:
            # Shutdown the queue.
            queue.shutdown()

        return results

    def train_remote(self, model: ObjectRef, queue: Queue = None, **kwargs):
        """Training function to be executed on each remote worker."""
        self._model = ray.get(model)
        self.lightning_module.trainer._accelerator_connector\
            ._training_type_plugin = self
        self.lightning_module.trainer._accelerator_connector.accelerator\
            .training_type_plugin = self

        hvd.init()
        rank_zero_only.rank = self.global_rank

        if queue is not None:
            # Initialize session.
            init_session(rank=self.global_rank, queue=queue)

        # Move the model to the appropriate device.
        super(HorovodRayPlugin, self).model_to_device()

        # TODO: Make changes in PTL to clean this up.
        super(HorovodRayPlugin, self).pre_dispatch()
        results = super(HorovodRayPlugin,
                        self).start_training(self.lightning_module.trainer)
        if self.global_rank != 0:
            # Only want results from the first worker.
            return None

        best_model_path = None
        if self.lightning_module.trainer.checkpoint_callback is not None:
            best_model_path = \
                self.lightning_module.trainer.checkpoint_callback\
                    .best_model_path

        return results, to_state_stream(self.lightning_module.state_dict()), \
            best_model_path

    def post_dispatch(self, trainer: "pl.Trainer"):
        """Shuts down the RayExecutor."""
        self.executor.shutdown()

    @property
    def is_distributed(self):
        return True

    @property
    def root_device(self):
        if self.use_gpu and torch.cuda.is_available():
            if hvd.is_initialized():
                return torch.device("cuda", hvd.local_rank())
            else:
                return torch.device("cuda", 0)
        else:
            return torch.device("cpu")<|MERGE_RESOLUTION|>--- conflicted
+++ resolved
@@ -126,26 +126,7 @@
         self.executor.start(executable_cls=get_executable_cls())
 
     def setup_environment(self) -> None:
-<<<<<<< HEAD
         super(DelayedGPUAcceleratorMixin, self).setup_environment()
-=======
-        # Swap out the accelerator if necessary.
-        # This is needed to support CPU head with GPU workers or Ray Client.
-        current_accelerator = self.lightning_module.trainer.accelerator
-        if self.use_gpu and isinstance(current_accelerator, CPUAccelerator):
-            from weakref import proxy
-            from ray_lightning.util import DelayedGPUAccelerator
-            precision_plugin = current_accelerator.precision_plugin
-            new_accelerator = DelayedGPUAccelerator(
-                precision_plugin=precision_plugin, training_type_plugin=self)
-            self.lightning_module.trainer._accelerator_connector \
-                ._training_type_plugin = \
-                proxy(new_accelerator.training_type_plugin)
-            self.lightning_module.trainer._accelerator_connector \
-                ._precision_plugin = proxy(new_accelerator.precision_plugin)
-            self.lightning_module.trainer._accelerator_connector.accelerator \
-                = new_accelerator
->>>>>>> 4692249d
 
     def pre_dispatch(self):
         """All pre-dispatch logic should be done in train_remote instead."""
