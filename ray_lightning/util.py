--- conflicted
+++ resolved
@@ -63,15 +63,11 @@
 
 
 def load_state_stream(state_stream, to_gpu):
-<<<<<<< HEAD
-    """Converts the state stream to a state dict on the appropriate device."""
-=======
     """Converts the state stream to a state dict on the appropriate device.
 
     Converts to GPU if ``to_gpu`` is True and CUDA is available.
 
     """
->>>>>>> f2ffd82b
     _buffer = io.BytesIO(state_stream)
     to_gpu = to_gpu and torch.cuda.is_available()
     state_dict = torch.load(
