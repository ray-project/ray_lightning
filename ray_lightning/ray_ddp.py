--- conflicted
+++ resolved
@@ -331,17 +331,10 @@
         return distributed_sampler_kwargs
 
     def teardown(self) -> None:
-<<<<<<< HEAD
-        """Teardown the workers and pytorch DDP connections."""
-        super().teardown()
-        if not self._is_remote:
-            self.accelerator = None
-=======
         """Teardown the workers and pytorch DDP connections.
-
+        
         This function is overriding ddp_spawn_strategy's method.
         It is run on the driver processes.
         """
         self.accelerator = None
-        super().teardown()
->>>>>>> 371cb19e
+        super().teardown()