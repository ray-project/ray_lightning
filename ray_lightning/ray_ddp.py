<<<<<<< HEAD
=======
import io
import socket
from contextlib import closing
>>>>>>> c3b13a73
from typing import Callable, Dict, List, Union, Any

import os
from collections import defaultdict

import torch

from pytorch_lightning.accelerators import CPUAccelerator
from pytorch_lightning.plugins import DDPSpawnPlugin
from pytorch_lightning import _logger as log, LightningModule
from pytorch_lightning.utilities import rank_zero_only

import ray
from ray.util.queue import Queue

from ray_lightning.session import init_session
from ray_lightning.util import process_results, to_state_stream, \
    load_state_stream
from ray_lightning.tune import TUNE_INSTALLED, is_session_enabled
from ray_lightning.ray_environment import RayEnvironment


def find_free_port():
    with closing(socket.socket(socket.AF_INET, socket.SOCK_STREAM)) as s:
        s.bind(("", 0))
        s.setsockopt(socket.SOL_SOCKET, socket.SO_REUSEADDR, 1)
        return s.getsockname()[1]


@ray.remote
class RayExecutor:
    """A class to execute any arbitrary function remotely."""

    def set_env_var(self, key: str, value: str):
        """Set an environment variable with the provided values."""
        if value is not None:
            value = str(value)
            os.environ[key] = value

    def set_env_vars(self, keys: List[str], values: List[str]):
        """Sets multiple env vars with the provided values"""
        assert len(keys) == len(values)
        for key, value in zip(keys, values):
            self.set_env_var(key, value)

    def get_node_ip(self):
        """Returns the IP address of the node that this Ray actor is on."""
        return ray.util.get_node_ip_address()

    def execute(self, fn: Callable, *args, **kwargs):
        """Execute the provided function and return the result."""
        return fn(*args, **kwargs)


class RayPlugin(DDPSpawnPlugin):
    """Pytorch Lightning plugin for DDP training on a Ray cluster.

    This plugin is used to manage distributed training using DDP and
    Ray for process launching. Internally, the specified number of
    Ray actors are launched in the cluster and are registered as part of a
    Pytorch DDP process group. The Pytorch Lightning trainer is instantiated
    on the driver and sent to each of these training workers where training is
    executed. The distributed training protocol is handled by Pytorch DDP.

    Each training worker is configured to reserve ``num_cpus_per_worker``
    CPUS and 1 GPU if ``use_gpu`` is set to ``True``.

    If using this plugin, you should run your code like a normal Python
    script: ``python train.py``, and only on the head node if running in a
    distributed Ray cluster. There is no need to run this script on every
    single node.

    Args:
        num_workers (int): Number of training workers to use.
        num_cpus_per_worker (int): Number of CPUs per worker.
        use_gpu (bool): Whether to use GPU for allocation. For GPU to be
            used, you must also set the ``gpus`` arg in your Pytorch Lightning
            Trainer to a value > 0.
        init_hook (Callable): A function to run on each worker
            upon instantiation.
        **ddp_kwargs: Additional arguments to pass into
            ``DistributedDataParallel`` initialization

    Example:

        .. code_block:: python

            import pytorch_lightning as ptl
            from ray_lightning import RayAccelerator

            ptl_model = MNISTClassifier(...)
            plugin = RayPlugin(num_workers=4, cpus_per_worker=1,
                use_gpu=True)

            # If using GPUs, set the ``gpus`` arg to a value > 0.
            # The actual number of GPUs is determined by ``num_workers``.
            trainer = pl.Trainer(..., gpus=1, plugins=[plugin])
            trainer.fit(ptl_model)

    """

    def __init__(self,
                 num_workers: int = 1,
                 num_cpus_per_worker: int = 1,
                 use_gpu: bool = False,
                 init_hook: Callable = None,
                 **ddp_kwargs: Union[Any, Dict[str, Any]]):
        if not ray.is_initialized():
            ray.init()
        super().__init__(
            sync_batchnorm=None,
            parallel_devices=[],
            cluster_environment=RayEnvironment(world_size=num_workers),
            **ddp_kwargs)
        self.nickname = "ddp_ray"
        self.num_workers = num_workers
        self.num_cpus_per_worker = num_cpus_per_worker
        self.use_gpu = use_gpu
        self.workers = []
        self.init_hook = init_hook
        self._local_rank = 0

    def _create_worker(self):
        """Creates Ray actor."""
        worker = RayExecutor.options(
            num_cpus=self.num_cpus_per_worker,
            num_gpus=int(self.use_gpu)).remote()
        return worker

    def setup(self, model: LightningModule):
        """Sets up PTL Trainer and creates the Ray actors."""
        # Check that trainer attribute has been set when this method is called.
        self._model = model
        self.workers = [self._create_worker() for _ in range(self.num_workers)]
        if self.init_hook:
            ray.get([w.execute.remote(self.init_hook) for w in self.workers])

    def __getstate__(self):
        d = self.__dict__.copy()
        del d["workers"]
        return d

    def __setstate__(self, d):
        d["workers"] = []
        self.__dict__.update(d)

    def get_local_ranks(self) -> Dict[int, int]:
        """Creates a mapping of global ranks to local ranks."""
        # Get the local ranks for all the workers and store as a dict.
        # First get the IP address of each remote worker.
        node_ips = ray.get([w.get_node_ip.remote() for w in self.workers])
        rank_counter_dict = defaultdict(int)
        global_to_local = [None] * self.num_workers
        for global_rank in range(self.num_workers):
            ip = node_ips[global_rank]
            global_to_local[global_rank] = rank_counter_dict[ip]
            rank_counter_dict[ip] += 1
        return global_to_local

    def _setup_env_vars(self):
        # Get rank 0 worker address and port for DDP connection.
        os.environ["MASTER_ADDR"] = ray.get(
            self.workers[0].get_node_ip.remote())
        os.environ["MASTER_PORT"] = str(
            ray.get(self.workers[0].execute.remote(find_free_port)))

        # Set environment variables for remote workers.
        keys = [
            "PL_GLOBAL_SEED", "PL_TORCH_DISTRIBUTED_BACKEND", "MASTER_ADDR",
            "MASTER_PORT"
        ]
        values = [os.getenv(k) for k in keys]
        ray.get([w.set_env_vars.remote(keys, values) for w in self.workers])

    def execution_loop(self, trainer, tune_enabled: bool = True):
        """Main execution loop for training, testing, & prediction.

        Sets up the torch.distributed process group for each
        worker. Then trigger remote training/testing/eval via
        ``train_remote`` on each worker. If using with Ray Tune, create a
        communication queue to retrieve intermediate results, and process
        those results. Finally retrieve the training results from the rank 0
        worker and return."""

        # Sets environment variables for all workers.
        self._setup_env_vars()

        self.global_to_local = self.get_local_ranks()

        model = self._model
        model_ref = ray.put(model)
        # Don't pickle the model when training remotely.
        self._model = None

        queue = None
        if tune_enabled and TUNE_INSTALLED and is_session_enabled():
            # Create communication queue and send to all the workers.
            queue = Queue(actor_options={"num_cpus": 0})

        futures = [
            self.workers[i].execute.remote(self.execute_remote, model_ref, i,
                                           queue)
            for i in range(self.num_workers)
        ]

        results = process_results(futures, queue)
        # Get the results, checkpoint path, and model weights from worker 0.
        results, best_path, state_stream = results[0]
        state_dict = load_state_stream(state_stream, to_gpu=self.use_gpu)
        # Set the state for PTL using the output from remote training.
        self._results = results
        self._model = model
        self._model.load_state_dict(state_dict)
        if self.lightning_module.trainer.checkpoint_callback:
            self.lightning_module.trainer.checkpoint_callback \
                .best_model_path = best_path

        if queue:
            # Shutdown the queue.
            queue.shutdown()

        return results

    def setup_environment(self) -> None:
        # Swap out the accelerator if necessary.
        # This is needed to support CPU head with GPU workers or Ray Client.
        current_accelerator = self.lightning_module.trainer.accelerator
        if self.use_gpu and isinstance(current_accelerator, CPUAccelerator):
            from weakref import proxy
            from ray_lightning.util import DelayedGPUAccelerator
            precision_plugin = current_accelerator.precision_plugin
            new_accelerator = DelayedGPUAccelerator(
                precision_plugin=precision_plugin, training_type_plugin=self)
            self.lightning_module.trainer.accelerator_connector\
                ._training_type_plugin = \
                proxy(new_accelerator.training_type_plugin)
            self.lightning_module.trainer.accelerator_connector\
                ._precision_plugin = proxy(new_accelerator.precision_plugin)
            self.lightning_module.trainer.accelerator_connector.accelerator \
                = new_accelerator

    def start_training(self, trainer):
        results = self.execution_loop(trainer, tune_enabled=True)
        # reset optimizers, since main process is never used for training and
        # thus does not have a valid optim state.
        trainer.optimizers = []
        return results

    def start_evaluating(self, trainer):
        results = self.execution_loop(trainer, tune_enabled=False)
        return results

    def start_predicting(self, trainer):
        results = self.execution_loop(trainer, tune_enabled=False)
        return results

    def post_dispatch(self):
        """Shutdown the DDP process group and all the Ray actors. """

        def shutdown_remote():
            torch.distributed.destroy_process_group()
            if torch.cuda.is_available():
                torch.cuda.empty_cache()

        ray.get([w.execute.remote(shutdown_remote) for w in self.workers])
        for w in self.workers:
            ray.kill(w, no_restart=True)
            del w
        self.workers = []

    # All methods below are only executed in remote Ray workers.

    def execute_remote(self,
                       model: LightningModule,
                       global_rank: int,
                       queue: Queue = None):
        """Train/test/eval function to be executed on each remote worker."""
        assert isinstance(self, RayPlugin)
        # This method should be executed remotely in each worker.
        self._model = model
        self.lightning_module.trainer.accelerator_connector\
            ._training_type_plugin = self
        self.lightning_module.trainer.accelerator.training_type_plugin = self
        self.cluster_environment.set_global_rank(global_rank)
        self.cluster_environment.set_remote_execution(True)

        if queue is not None:
            # Initialize session.
            init_session(rank=global_rank, queue=queue)

        # Calling new_process will call
        # transfer_distrib_spawn_state_on_fit_end.
        # We override that method and have it just set attributes.
        # Then we can just return those attributes here.
        super(RayPlugin, self).new_process(
            process_idx=global_rank,
            trainer=self.lightning_module.trainer,
            mp_queue=None)
        # Only need results from worker 0.
        if self.global_rank == 0:
            return self.results, self.best_model_path, self.model_state_stream
        else:
            return None

    def init_ddp_connection(self,
                            global_rank: int,
                            world_size: int,
                            is_slurm_managing_tasks: bool = False) -> None:
        """Process group creation to be executed on each remote worker."""
        torch_backend = os.getenv("PL_TORCH_DISTRIBUTED_BACKEND")
        if torch_backend is None:
            torch_backend = "nccl" if self.use_gpu else "gloo"

        if not torch.distributed.is_initialized():
            log.info(f"initializing ddp: GLOBAL_RANK: {global_rank}, MEMBER:"
                     f" {global_rank + 1}/{world_size}")
            torch.distributed.init_process_group(
                backend=torch_backend,
                rank=global_rank,
                world_size=world_size,
            )

    def set_world_ranks(self, process_idx: int = 0):
        """Set the appropriate rank attribues for the trainer."""
        assert self.cluster_environment is not None
        if self.cluster_environment.is_remote():
            self._local_rank = self.global_to_local[self.global_rank]
            self.cluster_environment.set_global_rank(self.global_rank)
            self.cluster_environment.set_world_size(self.num_workers)
            rank_zero_only.rank = self.cluster_environment.global_rank()

    @property
    def root_device(self):
        # Ray already sets CUDA_VISIBLE_DEVICES for each process.
        if self.use_gpu and torch.cuda.is_available():
            return torch.device("cuda", 0)
        else:
            return torch.device("cpu")

    def transfer_distrib_spawn_state_on_fit_end(self, results):
        """Sets the training output as attributes so it can be retrieved."""
        if self.global_rank == 0:
            # Save training results as attributes.
            self._results = results
            self.model_state_stream = \
                to_state_stream(self.lightning_module.state_dict())
            best_model_path = None
            if self.lightning_module.trainer.checkpoint_callback is not None:
                best_model_path = \
                    self.lightning_module.trainer.checkpoint_callback\
                        .best_model_path
            self.best_model_path = best_model_path

    @property
    def distributed_sampler_kwargs(self):
        """Returns the args to use for torch.data.DistributedSampler."""
        distributed_sampler_kwargs = dict(
            num_replicas=self.num_workers, rank=self.global_rank)
        return distributed_sampler_kwargs

    @property
    def require_distributed_sampler(self):
        """This plugin requires a distributed sampler."""
        return True

    @property
    def is_distributed(self):
        return True<|MERGE_RESOLUTION|>--- conflicted
+++ resolved
@@ -1,9 +1,5 @@
-<<<<<<< HEAD
-=======
-import io
 import socket
 from contextlib import closing
->>>>>>> c3b13a73
 from typing import Callable, Dict, List, Union, Any
 
 import os
