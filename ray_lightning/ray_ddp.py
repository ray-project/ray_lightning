--- conflicted
+++ resolved
@@ -108,10 +108,6 @@
         self.workers = []
         self.init_hook = init_hook
         self._local_rank = 0
-<<<<<<< HEAD
-        self._is_remote_training = False
-=======
->>>>>>> 0a47405e
 
     def _create_worker(self):
         """Creates Ray actor."""
@@ -256,10 +252,6 @@
             ._training_type_plugin = self
         self.lightning_module.trainer.accelerator.training_type_plugin = self
         self.cluster_environment.set_global_rank(global_rank)
-<<<<<<< HEAD
-        self.cluster_environment.set_remote_execution(True)
-=======
->>>>>>> 0a47405e
 
         if queue is not None:
             # Initialize session.
@@ -300,11 +292,7 @@
     def set_world_ranks(self, process_idx: int = 0):
         """Set the appropriate rank attribues for the trainer."""
         assert self.cluster_environment is not None
-<<<<<<< HEAD
-        if self.cluster_environment.is_remote():
-=======
         if self.global_rank is not None:
->>>>>>> 0a47405e
             self._local_rank = self.global_to_local[self.global_rank]
             self.cluster_environment.set_global_rank(self.global_rank)
             self.cluster_environment.set_world_size(self.num_workers)
