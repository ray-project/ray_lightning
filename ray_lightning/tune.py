from typing import Dict, List, Union

import fsspec
import os

from pytorch_lightning import Trainer, LightningModule

from ray_lightning.session import put_queue, get_actor_rank
<<<<<<< HEAD
from ray_lightning.util import to_state_stream
=======
from ray_lightning.util import Unavailable
>>>>>>> c3b13a73

try:
    from ray import tune
    from ray.tune.integration.pytorch_lightning import TuneCallback
    from ray.tune import is_session_enabled
    TUNE_INSTALLED = True
except ImportError:
    tune = None
    TuneCallback = Unavailable

    def is_session_enabled():
        return False

    get_tune_ddp_resources = Unavailable

    TUNE_INSTALLED = False

if TUNE_INSTALLED:

    def get_tune_ddp_resources(num_workers: int = 1,
                               cpus_per_worker: int = 1,
                               use_gpu: bool = False) -> Dict[str, int]:
        """Returns the PlacementGroupFactory to use for Ray Tune."""
        from ray.tune import PlacementGroupFactory

        head_bundle = {"CPU": 1}
        child_bundle = {"CPU": cpus_per_worker, "GPU": int(use_gpu)}
        child_bundles = [child_bundle.copy() for _ in range(num_workers)]
        bundles = [head_bundle] + child_bundles
        placement_group_factory = PlacementGroupFactory(
            bundles, strategy="PACK")
        return placement_group_factory

    class TuneReportCallback(TuneCallback):
        """Distributed PyTorch Lightning to Ray Tune reporting callback

            Reports metrics to Ray Tune, specifically when training is done
            remotely with Ray via the accelerators in this library.

            Args:
                metrics (str|list|dict): Metrics to report to Tune.
                    If this is a list, each item describes the metric key
                    reported to PyTorch Lightning, and it will reported
                    under the same name to Tune. If this is a dict, each key
                    will be the name reported to Tune and the respective
                    value will be the metric key reported to PyTorch Lightning.
                on (str|list): When to trigger checkpoint creations.
                    Must be one of the PyTorch Lightning event hooks (less
                    the ``on_``), e.g. "batch_start", or "train_end".
                    Defaults to "validation_end".

            Example:

            .. code-block:: python

                import pytorch_lightning as pl
                from ray_lightning import RayPlugin
                from ray_lightning.tune import TuneReportCallback

                # Create plugin.
                ray_plugin = RayPlugin(num_workers=4, use_gpu=True)

                # Report loss and accuracy to Tune after each validation epoch:
                trainer = pl.Trainer(plugins=[ray_plugin], callbacks=[
                    TuneReportCallback(["val_loss", "val_acc"],
                        on="validation_end")])

                # Same as above, but report as `loss` and `mean_accuracy`:
                trainer = pl.Trainer(plugins=[ray_plugin], callbacks=[
                    TuneReportCallback(
                        {"loss": "val_loss", "mean_accuracy": "val_acc"},
                        on="validation_end")])

            """

        def __init__(
                self,
                metrics: Union[None, str, List[str], Dict[str, str]] = None,
                on: Union[str, List[str]] = "validation_end"):
            super(TuneReportCallback, self).__init__(on)
            if isinstance(metrics, str):
                metrics = [metrics]
            self._metrics = metrics

        def _get_report_dict(self, trainer: Trainer,
                             pl_module: LightningModule):
            # Don't report if just doing initial validation sanity checks.
            if trainer.running_sanity_check:
                return
            if not self._metrics:
                report_dict = {
                    k: v.item()
                    for k, v in trainer.callback_metrics.items()
                }
            else:
                report_dict = {}
                for key in self._metrics:
                    if isinstance(self._metrics, dict):
                        metric = self._metrics[key]
                    else:
                        metric = key
                    report_dict[key] = trainer.callback_metrics[metric].item()
            return report_dict

        def _handle(self, trainer: Trainer, pl_module: LightningModule):
            if get_actor_rank() == 0:
                report_dict = self._get_report_dict(trainer, pl_module)
                if report_dict is not None:
                    put_queue(lambda: tune.report(**report_dict))

    class _TuneCheckpointCallback(TuneCallback):
        """Distributed PyTorch Lightning to Ray Tune checkpoint callback

            Saves checkpoints after each validation step. To be used
            specifically with the plugins in this library.

            Checkpoint are currently not registered if no ``tune.report()``
            call is made afterwards. Consider using
            ``TuneReportCheckpointCallback`` instead.

            Args:
                filename (str): Filename of the checkpoint within the
                    checkpoint directory. Defaults to "checkpoint".
                on (str|list): When to trigger checkpoint creations.
                    Must be one of the PyTorch Lightning event hooks (less
                    the ``on_``), e.g. "batch_start", or "train_end".
                    Defaults to "validation_end".
        """

        def __init__(self,
                     filename: str = "checkpoint",
                     on: Union[str, List[str]] = "validation_end"):
            super(_TuneCheckpointCallback, self).__init__(on)
            self._filename = filename

        @staticmethod
        def _create_checkpoint(checkpoint_stream, global_step: int,
                               filename: str):
            with tune.checkpoint_dir(step=global_step) as checkpoint_dir:
                file_path = os.path.join(checkpoint_dir, filename)
                with fsspec.open(file_path, "wb") as f:
                    f.write(checkpoint_stream)

        def _handle(self, trainer: Trainer, pl_module: LightningModule):
            if trainer.running_sanity_check:
                return
            checkpoint_dict = trainer.checkpoint_connector.dump_checkpoint()
            # Convert to a state stream first.
            checkpoint_stream = to_state_stream(checkpoint_dict)
            global_step = trainer.global_step
            if get_actor_rank() == 0:
                put_queue(lambda: self._create_checkpoint(
                    checkpoint_stream, global_step, self._filename))

    class TuneReportCheckpointCallback(TuneCallback):
        """PyTorch Lightning to Tune reporting and checkpointing callback.

            Saves checkpoints after each validation step. Also reports metrics
            to Tune, which is needed for checkpoint registration. To be used
            specifically with the plugins in this library.

            Args:
                metrics (str|list|dict): Metrics to report to Tune.
                    If this is a list, each item describes the metric key
                    reported to PyTorch Lightning, and it will reported
                    under the same name to Tune. If this is a dict, each key
                    will be the name reported to Tune and the respective
                    value will be the metric key reported to PyTorch Lightning.
                filename (str): Filename of the checkpoint within the
                    checkpoint directory. Defaults to "checkpoint".
                on (str|list): When to trigger checkpoint creations. Must be
                    one of the PyTorch Lightning event hooks (less the
                    ``on_``), e.g. "batch_start", or "train_end". Defaults
                    to "validation_end".


            Example:

            .. code-block:: python

                import pytorch_lightning as pl
                from ray_lightning import RayPlugin
                from ray_lightning.tune import TuneReportCheckpointCallback.

                # Create the Ray plugin.
                ray_plugin = RayPlugin()

                # Save checkpoint after each training batch and after each
                # validation epoch.
                trainer = pl.Trainer(plugins=[ray_plugin], callbacks=[
                    TuneReportCheckpointCallback(
                        metrics={"loss": "val_loss",
                                "mean_accuracy": "val_acc"},
                        filename="trainer.ckpt", on="validation_end")])


            """

        def __init__(
                self,
                metrics: Union[None, str, List[str], Dict[str, str]] = None,
                filename: str = "checkpoint",
                on: Union[str, List[str]] = "validation_end"):
            super(TuneReportCheckpointCallback, self).__init__(on)
            self._checkpoint = _TuneCheckpointCallback(filename, on)
            self._report = TuneReportCallback(metrics, on)

        def _handle(self, trainer: Trainer, pl_module: LightningModule):
            self._checkpoint._handle(trainer, pl_module)
            self._report._handle(trainer, pl_module)

else:
    # If Tune is not installed.
    TuneReportCallback = Unavailable
    TuneReportCheckpointCallback = Unavailable<|MERGE_RESOLUTION|>--- conflicted
+++ resolved
@@ -6,11 +6,7 @@
 from pytorch_lightning import Trainer, LightningModule
 
 from ray_lightning.session import put_queue, get_actor_rank
-<<<<<<< HEAD
-from ray_lightning.util import to_state_stream
-=======
-from ray_lightning.util import Unavailable
->>>>>>> c3b13a73
+from ray_lightning.util import to_state_stream, Unavailable
 
 try:
     from ray import tune
